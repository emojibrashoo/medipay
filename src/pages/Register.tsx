import { useState } from "react";
import { useNavigate, Link } from "react-router-dom";
import { useAuthStore, UserRole } from "@/store/authStore";
import { Button } from "@/components/ui/button";
import { Card, CardContent, CardDescription, CardHeader, CardTitle } from "@/components/ui/card";
import { Input } from "@/components/ui/input";
import { Label } from "@/components/ui/label";
import { Select, SelectContent, SelectItem, SelectTrigger, SelectValue } from "@/components/ui/select";
import { useToast } from "@/hooks/use-toast";
<<<<<<< HEAD
import { Shield, Users, Activity, UserPlus, Home } from "lucide-react";
import { ConnectWalletButton } from "@/components/ConnectWalletButton";
=======
import { Shield, Users, Activity, UserPlus, Home, Building2 } from "lucide-react";
>>>>>>> aa9acddb

export default function Register() {
  const [email, setEmail] = useState("");
  const [password, setPassword] = useState("");
  const [confirmPassword, setConfirmPassword] = useState("");
  const [name, setName] = useState("");
  const [role, setRole] = useState<UserRole>("patient");
  const [isLoading, setIsLoading] = useState(false);

  const navigate = useNavigate();
  const { register } = useAuthStore();
  const { toast } = useToast();

  const handleSubmit = async (e: React.FormEvent) => {
    e.preventDefault();

    if (password !== confirmPassword) {
      toast({
        title: "Password mismatch",
        description: "Passwords do not match. Please try again.",
        variant: "destructive",
      });
      return;
    }

    setIsLoading(true);

    try {
      const success = await register(email, password, name, role);

      if (success) {
        toast({
          title: "Account created!",
          description: "Welcome to MediPay. Your account has been created successfully.",
        });

        // Redirect to appropriate dashboard
        navigate(role === 'doctor' ? '/doctor' : '/patient');
      } else {
        toast({
          title: "Registration failed",
          description: "Something went wrong. Please try again.",
          variant: "destructive",
        });
      }
    } catch (error) {
      toast({
        title: "Error",
        description: "Something went wrong. Please try again.",
        variant: "destructive",
      });
    } finally {
      setIsLoading(false);
    }
  };

  return (
    <div className="min-h-screen bg-gradient-to-br from-background via-accent/30 to-primary/5 flex items-center justify-center p-4">
      {/* Home Button */}
      <Button
        variant="ghost"
        size="sm"
        className="absolute top-4 left-4 gap-2"
        onClick={() => navigate('/')}
      >
        <Home className="w-4 h-4" />
        Home
      </Button>

      <div className="w-full max-w-md">
        <div className="text-center mb-8">
          <div className="inline-flex items-center justify-center w-16 h-16 rounded-full bg-gradient-medical mb-4">
            <UserPlus className="w-8 h-8 text-white" />
          </div>
          <h1 className="text-3xl font-bold">Join MediPay</h1>
          <p className="text-muted-foreground mt-2">
            Create your account to start managing medical transactions
          </p>
        </div>

        <Card className="medical-card">
          <CardHeader className="text-center">
            <CardTitle className="flex items-center justify-center gap-2">
              <Shield className="w-5 h-5" />
              Create Account
            </CardTitle>
            <CardDescription>
              Choose your role and set up your secure account
            </CardDescription>
          </CardHeader>

          <CardContent>
            <form onSubmit={handleSubmit} className="space-y-6">
              <div className="space-y-2">
                <Label htmlFor="role">I am a</Label>
                <Select value={role} onValueChange={(value: UserRole) => setRole(value)}>
                  <SelectTrigger>
                    <SelectValue />
                  </SelectTrigger>
                  <SelectContent>
                    <SelectItem value="patient">
                      <div className="flex items-center gap-2">
                        <Users className="w-4 h-4" />
                        Patient
                      </div>
                    </SelectItem>
                    <SelectItem value="institution">
                      <div className="flex items-center gap-2">
                        <Building2 className="w-4 h-4" />
                        Healthcare Institution
                      </div>
                    </SelectItem>
                    <SelectItem value="insurance">
                      <div className="flex items-center gap-2">
                        <Shield className="w-4 h-4" />
                        Insurance Company
                      </div>
                    </SelectItem>
                    <SelectItem value="doctor">
                      <div className="flex items-center gap-2">
                        <Activity className="w-4 h-4" />
                        Healthcare Provider
                      </div>
                    </SelectItem>
                  </SelectContent>
                </Select>
              </div>

              <div className="space-y-2">
                <Label htmlFor="name">Full Name</Label>
                <Input
                  id="name"
                  type="text"
                  placeholder="Enter your full name"
                  value={name}
                  onChange={(e) => setName(e.target.value)}
                  required
                />
              </div>

              <div className="space-y-2">
                <Label htmlFor="email">Email Address</Label>
                <Input
                  id="email"
                  type="email"
                  placeholder="Enter your email"
                  value={email}
                  onChange={(e) => setEmail(e.target.value)}
                  required
                />
              </div>

              <div className="space-y-2">
                <Label htmlFor="password">Password</Label>
                <Input
                  id="password"
                  type="password"
                  placeholder="Create a password"
                  value={password}
                  onChange={(e) => setPassword(e.target.value)}
                  required
                />
              </div>

              <div className="space-y-2">
                <Label htmlFor="confirmPassword">Confirm Password</Label>
                <Input
                  id="confirmPassword"
                  type="password"
                  placeholder="Confirm your password"
                  value={confirmPassword}
                  onChange={(e) => setConfirmPassword(e.target.value)}
                  required
                />
              </div>

              <Button
                type="submit"
                className="w-full hero-gradient text-white font-semibold transition-smooth hover:scale-105"
                disabled={isLoading}
              >
                {isLoading ? "Creating Account..." : "Create Account"}
              </Button>
            </form>

            <div className="mt-6 flex flex-col items-center">
              <div className="relative">
                <div className="absolute inset-0 flex items-center">
                  <div className="w-full border-t border-border" />
                </div>
                <div className="relative flex justify-center text-sm">
                  <span className="bg-card px-4 text-muted-foreground">Or continue with</span>
                </div>
              </div>

              <ConnectWalletButton />
            </div>

            <div className="mt-6 text-center">
              <div className="text-sm text-muted-foreground">
                Already have an account?{" "}
                <Link
                  to="/login"
                  className="text-primary hover:text-primary-hover font-medium transition-smooth"
                >
                  Sign in
                </Link>
              </div>
            </div>
          </CardContent>
        </Card>
      </div>
    </div>
  );
}<|MERGE_RESOLUTION|>--- conflicted
+++ resolved
@@ -7,12 +7,8 @@
 import { Label } from "@/components/ui/label";
 import { Select, SelectContent, SelectItem, SelectTrigger, SelectValue } from "@/components/ui/select";
 import { useToast } from "@/hooks/use-toast";
-<<<<<<< HEAD
-import { Shield, Users, Activity, UserPlus, Home } from "lucide-react";
+import { Shield, Users, Activity, UserPlus, Home, Building2 } from "lucide-react";
 import { ConnectWalletButton } from "@/components/ConnectWalletButton";
-=======
-import { Shield, Users, Activity, UserPlus, Home, Building2 } from "lucide-react";
->>>>>>> aa9acddb
 
 export default function Register() {
   const [email, setEmail] = useState("");
